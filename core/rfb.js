--- conflicted
+++ resolved
@@ -33,11 +33,8 @@
 import HextileDecoder from "./decoders/hextile.js";
 import TightDecoder from "./decoders/tight.js";
 import TightPNGDecoder from "./decoders/tightpng.js";
-<<<<<<< HEAD
 import UDPDecoder from './decoders/udp.js';
-=======
 import { toSignedRelative16bit } from './util/int.js';
->>>>>>> 7e5a302a
 
 // How many seconds to wait for a disconnect to finish
 const DISCONNECT_TIMEOUT = 3;

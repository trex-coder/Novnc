--- conflicted
+++ resolved
@@ -138,45 +138,11 @@
     this._viewportDragPos = {};
     this._viewportHasMoved = false;
 
-<<<<<<< HEAD
-    // QEMU Extended Key Event support - default to false
-    this._qemuExtKeyEventSupported = false;
-
-    // set the default value on user-facing properties
-    set_defaults(this, defaults, {
-        'target': 'null',                       // VNC display rendering Canvas object
-        'encrypt': false,                       // Use TLS/SSL/wss encryption
-        'local_cursor': false,                  // Request locally rendered cursor
-        'shared': true,                         // Request shared mode
-        'view_only': false,                     // Disable client mouse/keyboard
-        'focus_on_click': true,                 // Grab focus on canvas on mouse click
-        'xvp_password_sep': '@',                // Separator for XVP password fields
-        'disconnectTimeout': 3,                 // Time (s) to wait for disconnection
-        'wsProtocols': ['binary'],              // Protocols to use in the WebSocket connection
-        'repeaterID': '',                       // [UltraVNC] RepeaterID to connect to
-        'viewportDrag': false,                  // Move the viewport on mouse drags
-
-        // Callback functions
-        'onUpdateState': function () { },       // onUpdateState(rfb, state, oldstate): connection state change
-        'onNotification': function () { },      // onNotification(rfb, msg, level, options): notification for UI
-        'onDisconnected': function () { },      // onDisconnected(rfb, reason): disconnection finished
-        'onPasswordRequired': function () { },  // onPasswordRequired(rfb, msg): VNC password is required
-        'onClipboard': function () { },         // onClipboard(rfb, text): RFB clipboard contents received
-        'onBell': function () { },              // onBell(rfb): RFB Bell message received
-        'onFBUReceive': function () { },        // onFBUReceive(rfb, rect): RFB FBU rect received but not yet processed
-        'onFBUComplete': function () { },       // onFBUComplete(rfb): RFB FBU received and processed
-        'onFBResize': function () { },          // onFBResize(rfb, width, height): frame buffer resized
-        'onDesktopName': function () { },       // onDesktopName(rfb, name): desktop name received
-        'onXvpInit': function () { }            // onXvpInit(version): XVP extensions active for this connection
-    });
-
     // Bound event handlers
     this._eventHandlers = {
         focusCanvas: this._focusCanvas.bind(this),
     };
 
-=======
->>>>>>> a80b5fda
     // main setup
     Log.Debug(">> RFB.constructor");
 
@@ -275,6 +241,7 @@
     // ===== PROPERTIES =====
 
     dragViewport: false,
+    focusOnClick: true,
 
     _viewOnly: false,
     get viewOnly() { return this._viewOnly; },
@@ -1496,61 +1463,7 @@
 
         this._timing.fbu_rt_start = (new Date()).getTime();
         this._updateContinuousUpdates();
-<<<<<<< HEAD
-    }
-};
-
-make_properties(RFB, [
-    ['target', 'wo', 'dom'],                // VNC display rendering Canvas object
-    ['encrypt', 'rw', 'bool'],              // Use TLS/SSL/wss encryption
-    ['local_cursor', 'rw', 'bool'],         // Request locally rendered cursor
-    ['shared', 'rw', 'bool'],               // Request shared mode
-    ['view_only', 'rw', 'bool'],            // Disable client mouse/keyboard
-    ['focus_on_click', 'rw', 'bool'],       // Grab focus on canvas on mouse click
-    ['xvp_password_sep', 'rw', 'str'],      // Separator for XVP password fields
-    ['disconnectTimeout', 'rw', 'int'],     // Time (s) to wait for disconnection
-    ['wsProtocols', 'rw', 'arr'],           // Protocols to use in the WebSocket connection
-    ['repeaterID', 'rw', 'str'],            // [UltraVNC] RepeaterID to connect to
-    ['viewportDrag', 'rw', 'bool'],         // Move the viewport on mouse drags
-
-    // Callback functions
-    ['onUpdateState', 'rw', 'func'],        // onUpdateState(rfb, state, oldstate): connection state change
-    ['onNotification', 'rw', 'func'],       // onNotification(rfb, msg, level, options): notification for the UI
-    ['onDisconnected', 'rw', 'func'],       // onDisconnected(rfb, reason): disconnection finished
-    ['onPasswordRequired', 'rw', 'func'],   // onPasswordRequired(rfb, msg): VNC password is required
-    ['onClipboard', 'rw', 'func'],          // onClipboard(rfb, text): RFB clipboard contents received
-    ['onBell', 'rw', 'func'],               // onBell(rfb): RFB Bell message received
-    ['onFBUReceive', 'rw', 'func'],         // onFBUReceive(rfb, fbu): RFB FBU received but not yet processed
-    ['onFBUComplete', 'rw', 'func'],        // onFBUComplete(rfb, fbu): RFB FBU received and processed
-    ['onFBResize', 'rw', 'func'],           // onFBResize(rfb, width, height): frame buffer resized
-    ['onDesktopName', 'rw', 'func'],        // onDesktopName(rfb, name): desktop name received
-    ['onXvpInit', 'rw', 'func']             // onXvpInit(version): XVP extensions active for this connection
-]);
-
-RFB.prototype.set_local_cursor = function (cursor) {
-    if (!cursor || (cursor in {'0': 1, 'no': 1, 'false': 1})) {
-        this._local_cursor = false;
-        this._display.disableLocalCursor(); //Only show server-side cursor
-    } else {
-        if (this._display.get_cursor_uri()) {
-            this._local_cursor = true;
-        } else {
-            Log.Warn("Browser does not support local cursor");
-            this._display.disableLocalCursor();
-        }
-    }
-
-    // Need to send an updated list of encodings if we are connected
-    if (this._rfb_connection_state === "connected") {
-        this._sendEncodings();
-    }
-};
-
-RFB.prototype.set_view_only = function (view_only) {
-    this._view_only = view_only;
-=======
-    },
->>>>>>> a80b5fda
+    },
 
     _xvpOp: function (ver, op) {
         if (this._rfb_xvp_ver < ver) { return; }

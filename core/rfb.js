--- conflicted
+++ resolved
@@ -1510,7 +1510,6 @@
         }
     }
 
-<<<<<<< HEAD
     _handleUltraVNCTouch(ev) {
         this._sock.sQpush8(TouchHandlerUltraVNC.giiMsgType); // GII message type
         this._sock.sQpush8(TouchHandlerUltraVNC.giiEventInjectionMsgType); // GII event
@@ -1589,7 +1588,6 @@
         this._sock.flush();
     }
 
-=======
     _flushMouseMoveTimer(x, y) {
         if (this._mouseMoveTimer !== null) {
             clearTimeout(this._mouseMoveTimer);
@@ -1598,7 +1596,6 @@
         }
     }
 
->>>>>>> b25675e0
     // Message handlers
 
     _negotiateProtocolVersion() {

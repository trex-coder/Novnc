--- conflicted
+++ resolved
@@ -67,12 +67,6 @@
 const extendedClipboardActionProvide = 1 << 28;
 
 export default class RFB extends EventTargetMixin {
-<<<<<<< HEAD
-    constructor(target, websocketCreator, options) {
-        if (!target) {
-            throw new Error("Must specify target");
-        }
-=======
     constructor(target, urlOrChannel, options) {
         if (!target) {
             throw new Error("Must specify target");
@@ -80,14 +74,10 @@
         if (!urlOrChannel) {
             throw new Error("Must specify URL, WebSocket or RTCDataChannel");
         }
->>>>>>> 9ca337d3
 
         super();
 
         this._target = target;
-<<<<<<< HEAD
-        this._websocketCreator = websocketCreator;
-=======
 
         if (typeof urlOrChannel === "string") {
             this._url = urlOrChannel;
@@ -95,7 +85,6 @@
             this._url = null;
             this._rawChannel = urlOrChannel;
         }
->>>>>>> 9ca337d3
 
         // Connection details
         options = options || {};
@@ -519,17 +508,6 @@
     _connect() {
         Log.Debug(">> RFB.connect");
 
-<<<<<<< HEAD
-
-        try {
-            // WebSocket.onopen transitions to the RFB init states
-            this._sock.open(this._websocketCreator);
-        } catch (e) {
-            if (e.name === 'SyntaxError') {
-                this._fail("Invalid host or port (" + e + ")");
-            } else {
-                this._fail("Error when opening socket (" + e + ")");
-=======
         if (this._url) {
             try {
                 Log.Info(`connecting to ${this._url}`);
@@ -547,7 +525,6 @@
                 this._sock.attach(this._rawChannel);
             } catch (e) {
                 this._fail("Error attaching channel (" + e + ")");
->>>>>>> 9ca337d3
             }
         }
 

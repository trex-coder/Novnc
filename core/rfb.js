--- conflicted
+++ resolved
@@ -1472,11 +1472,165 @@
         this._sock.flush();
     }
 
-<<<<<<< HEAD
+    _handleUltraVNCTouch(ev) {
+        this._sock.sQpush8(253); // GII message type
+        this._sock.sQpush8(128); // GII event
+        this._sock.sQpush16(4 + 16 + (6 * 2 * ev.detail.currentTouches.length)); // Length
+        this._sock.sQpush8(4 + 16 + (6 * 2 * ev.detail.currentTouches.length)); // eventSize
+        this._sock.sQpush8(12); // eventType
+        this._sock.sQpush16(0); // padding
+        this._sock.sQpush32(ev.detail.giiDeviceOrigin); // deviceOrigin
+        this._sock.sQpush32(ev.detail.currentTouches.length); // first
+        this._sock.sQpush32(6 * ev.detail.currentTouches.length); // count
+   
+        let pointerUpIds = [];
+   
+        // Send all current touches
+        for (let i = 0; i < ev.detail.currentTouches.length; i++) {
+            let valuatorFlag = 0x00000000;
+            valuatorFlag |= TouchHandlerUltraVNC.LENGTH_16_flag;
+            valuatorFlag |= TouchHandlerUltraVNC.IDFORMAT_32;
+            if (ev.detail.currentTouches[i].status !== "POINTER_UP") valuatorFlag |= TouchHandlerUltraVNC.PF_flag;
+            if (ev.detail.currentTouches[i].event.identifier === 0) valuatorFlag |= TouchHandlerUltraVNC.IF_flag; // IF_flag
+   
+            this._sock.sQpush32(valuatorFlag);
+            this._sock.sQpush32(ev.detail.currentTouches[i].event.touchIdentifier);
+   
+            let scaledPosition = clientToElement(ev.detail.currentTouches[i].event.clientX, ev.detail.currentTouches[i].event.clientY,
+                                                 this._canvas);
+   
+            if ((valuatorFlag & TouchHandlerUltraVNC.LENGTH_16_flag) !== 0) {
+                let scaledX16 = this._display.absX(scaledPosition.x) & 0xFFFF;
+                let scaledY16 = this._display.absY(scaledPosition.y) & 0xFFFF;
+                let coordinates = (scaledX16 << 16) | scaledY16;
+                this._sock.sQpush32(coordinates);
+            }
+   
+            // Keep track of last released touches
+            if (ev.detail.currentTouches[i].status === "POINTER_UP") {
+                pointerUpIds.push(ev.detail.currentTouches[i].event.identifier);
+            }
+        }
+   
+        this._sock.flush();
+   
+        // Remove released touches from current touches in handler
+        for (let i = 0; i < pointerUpIds.length; i++) {
+            const index = ev.detail.currentTouches.findIndex(t => t.event.identifier === pointerUpIds[i]);
+            if (index !== -1) {
+                this._gestures._removeTouch(index);
+            }
+        }
+   
+        // Interrupt touch sending interval
+        if (ev.detail.currentTouches.length === 0 && this._sendTouchesIntervalId !== -1) {
+            Log.Debug("NO MORE TOUCHES\n");
+            this._gestures._interruptTouches();
+            this._sendEmptyTouch(ev.detail.giiDeviceOrigin);
+            return;
+        }
+    }
+
+    _sendEmptyTouch(giiDeviceOrigin) {
+        let valuatorFlag = 0x00000000;
+        valuatorFlag |= TouchHandlerUltraVNC.LENGTH_16_flag;
+        valuatorFlag |= TouchHandlerUltraVNC.IDFORMAT_CLEAR;
+
+        this._sock.sQpush8(253); // GII message type
+        this._sock.sQpush8(128); // GII event
+        this._sock.sQpush16(24); // Header length
+        this._sock.sQpush8(24); // Event size
+        this._sock.sQpush8(12); // eventType
+        this._sock.sQpush16(0); // padding
+        this._sock.sQpush32(giiDeviceOrigin); // deviceOrigin
+        this._sock.sQpush32(1); // first
+        this._sock.sQpush32(4); // Count
+        this._sock.sQpush32(valuatorFlag); // Flag
+        this._sock.sQpush32(0); // Empty Id
+        this._sock.sQpush32(0); // Empty coordinates
+        this._sock.flush();
+    }
+
+    _handleUltraVNCTouch(ev) {
+        this._sock.sQpush8(253); // GII message type
+        this._sock.sQpush8(128); // GII event
+        this._sock.sQpush16(4 + 16 + (6 * 2 * ev.detail.currentTouches.length)); // Length
+        this._sock.sQpush8(4 + 16 + (6 * 2 * ev.detail.currentTouches.length)); // eventSize
+        this._sock.sQpush8(12); // eventType
+        this._sock.sQpush16(0); // padding
+        this._sock.sQpush32(ev.detail.giiDeviceOrigin); // deviceOrigin
+        this._sock.sQpush32(ev.detail.currentTouches.length); // first
+        this._sock.sQpush32(6 * ev.detail.currentTouches.length); // count
+   
+        let pointerUpIds = [];
+   
+        // Send all current touches
+        for (let i = 0; i < ev.detail.currentTouches.length; i++) {
+            let valuatorFlag = 0x00000000;
+            valuatorFlag |= TouchHandlerUltraVNC.LENGTH_16_flag;
+            valuatorFlag |= TouchHandlerUltraVNC.IDFORMAT_32;
+            if (ev.detail.currentTouches[i].status !== "POINTER_UP") valuatorFlag |= TouchHandlerUltraVNC.PF_flag;
+            if (ev.detail.currentTouches[i].event.identifier === 0) valuatorFlag |= TouchHandlerUltraVNC.IF_flag; // IF_flag
+   
+            this._sock.sQpush32(valuatorFlag);
+            this._sock.sQpush32(ev.detail.currentTouches[i].event.touchIdentifier);
+   
+            let scaledPosition = clientToElement(ev.detail.currentTouches[i].event.clientX, ev.detail.currentTouches[i].event.clientY,
+                                                 this._canvas);
+   
+            if ((valuatorFlag & TouchHandlerUltraVNC.LENGTH_16_flag) !== 0) {
+                let scaledX16 = this._display.absX(scaledPosition.x) & 0xFFFF;
+                let scaledY16 = this._display.absY(scaledPosition.y) & 0xFFFF;
+                let coordinates = (scaledX16 << 16) | scaledY16;
+                this._sock.sQpush32(coordinates);
+            }
+   
+            // Keep track of last released touches
+            if (ev.detail.currentTouches[i].status === "POINTER_UP") {
+                pointerUpIds.push(ev.detail.currentTouches[i].event.identifier);
+            }
+        }
+   
+        this._sock.flush();
+   
+        // Remove released touches from current touches in handler
+        for (let i = 0; i < pointerUpIds.length; i++) {
+            const index = ev.detail.currentTouches.findIndex(t => t.event.identifier === pointerUpIds[i]);
+            if (index !== -1) {
+                this._gestures._removeTouch(index);
+            }
+        }
+   
+        // Interrupt touch sending interval
+        if (ev.detail.currentTouches.length === 0 && this._sendTouchesIntervalId !== -1) {
+            Log.Debug("NO MORE TOUCHES\n");
+            this._gestures._interruptTouches();
+            this._sendEmptyTouch(ev.detail.giiDeviceOrigin);
+            return;
+        }
+    }
+
+    _sendEmptyTouch(giiDeviceOrigin) {
+        let valuatorFlag = 0x00000000;
+        valuatorFlag |= TouchHandlerUltraVNC.LENGTH_16_flag;
+        valuatorFlag |= TouchHandlerUltraVNC.IDFORMAT_CLEAR;
+
+        this._sock.sQpush8(253); // GII message type
+        this._sock.sQpush8(128); // GII event
+        this._sock.sQpush16(24); // Header length
+        this._sock.sQpush8(24); // Event size
+        this._sock.sQpush8(12); // eventType
+        this._sock.sQpush16(0); // padding
+        this._sock.sQpush32(giiDeviceOrigin); // deviceOrigin
+        this._sock.sQpush32(1); // first
+        this._sock.sQpush32(4); // Count
+        this._sock.sQpush32(valuatorFlag); // Flag
+        this._sock.sQpush32(0); // Empty Id
+        this._sock.sQpush32(0); // Empty coordinates
+        this._sock.flush();
+    }
+
     // Message handlers
-=======
-    // Message Handlers
->>>>>>> 65bc414d
 
     _negotiateProtocolVersion() {
         if (this._sock.rQwait("version", 12)) {

<!DOCTYPE html>
<html>
<head>

    <!--
    noVNC example: simple example using default UI
    Copyright (C) 2012 Joel Martin
    Copyright (C) 2013 Samuel Mannehed for Cendio AB
    noVNC is licensed under the MPL 2.0 (see LICENSE.txt)
    This file is licensed under the 2-Clause BSD license (see LICENSE.txt).

    Connect parameters are provided in query string:
        http://example.com/?host=HOST&port=PORT&encrypt=1&true_color=1
    -->
    <title>noVNC</title>

    <meta charset="utf-8">

    <!-- Always force latest IE rendering engine (even in intranet) & Chrome Frame
                Remove this if you use the .htaccess -->
    <meta http-equiv="X-UA-Compatible" content="IE=edge,chrome=1">

    <!-- Apple iOS Safari settings -->
    <meta name="viewport" content="width=device-width, initial-scale=1.0, maximum-scale=1.0, user-scalable=no">
    <meta name="apple-mobile-web-app-capable" content="yes" />
    <meta name="apple-mobile-web-app-status-bar-style" content="black-translucent" />
    <!-- App Start Icon  -->
    <link rel="apple-touch-startup-image" href="images/screen_320x460.png" />
    <!-- For iOS devices set the icon to use if user bookmarks app on their homescreen -->
    <link rel="apple-touch-icon" href="images/screen_57x57.png">
    <!--
    <link rel="apple-touch-icon-precomposed" href="images/screen_57x57.png" />
    -->


    <!-- Stylesheets -->
    <link rel="stylesheet" href="include/base.css" />
    <link rel="alternate stylesheet" href="include/black.css" TITLE="Black" />
    <link rel="alternate stylesheet" href="include/blue.css" TITLE="Blue" />

    <!--
    <script type='text/javascript'
        src='http://getfirebug.com/releases/lite/1.2/firebug-lite-compressed.js'></script>
    -->

</head>

<body>
    <div id="noVNC-control-bar">
        <div id="noVNC-menu-bar" style="display:none;">
        </div>
        <!--noVNC Mobile Device only Buttons-->
        <div class="noVNC-buttons-left">
            <input type="image" src="images/drag.png"
                id="noVNC_view_drag_button" class="noVNC_status_button"
                title="Move/Drag Viewport">
            <div id="noVNC_mobile_buttons">
                <input type="image" src="images/mouse_none.png"
                    id="noVNC_mouse_button0" class="noVNC_status_button">
                <input type="image" src="images/mouse_left.png"
                    id="noVNC_mouse_button1" class="noVNC_status_button">
                <input type="image" src="images/mouse_middle.png"
                    id="noVNC_mouse_button2" class="noVNC_status_button">
                <input type="image" src="images/mouse_right.png"
                    id="noVNC_mouse_button4" class="noVNC_status_button">
                <input type="image" src="images/keyboard.png"
                    id="showKeyboard" class="noVNC_status_button"
                    value="Keyboard" title="Show Keyboard"/>
<<<<<<< HEAD
                <input type="email" autocapitalize="off" autocorrect="off"
                    id="keyboardinput" class=""/>
                <div id="noVNC_extra_keys">
                    <input type="image" src="images/showextrakeys.png"
                        id="showExtraKeysButton"
                        class="noVNC_status_button">
                    <input type="image" src="images/ctrl.png"
                        id="toggleCtrlButton"
                        class="noVNC_status_button">
                    <input type="image" src="images/alt.png"
                        id="toggleAltButton"
                        class="noVNC_status_button">
                    <input type="image" src="images/tab.png"
                        id="sendTabButton"
                        class="noVNC_status_button">
                    <input type="image" src="images/esc.png"
                        id="sendEscButton"
                        class="noVNC_status_button">
                </div>
=======
                <input type="text" autocapitalize="off" autocorrect="off"
                    id="keyboardinput" class="" value="&nbsp;"/>
>>>>>>> 69127447
            </div>
        </div>

        <div id="noVNC_status">Loading</div>

        <!--noVNC Buttons-->
        <div class="noVNC-buttons-right">
            <input type="image" src="images/ctrlaltdel.png"
                 id="sendCtrlAltDelButton" class="noVNC_status_button"
                title="Send Ctrl-Alt-Del" />
            <input type="image" src="images/clipboard.png"
                id="clipboardButton" class="noVNC_status_button"
                title="Clipboard" />
            <input type="image" src="images/settings.png"
                id="settingsButton" class="noVNC_status_button"
                title="Settings" />
            <input type="image" src="images/connect.png"
                id="connectButton" class="noVNC_status_button"
                title="Connect" />
            <input type="image" src="images/disconnect.png"
                id="disconnectButton" class="noVNC_status_button"
                title="Disconnect" />
        </div>

        <!-- Description Panel -->
        <!-- Shown by default when hosted at for kanaka.github.com -->
        <div id="noVNC_description" style="display:none;" class="">
            noVNC is a browser based VNC client implemented using HTML5 Canvas
            and WebSockets. You will either need a VNC server with WebSockets
            support (such as <a href="http://libvncserver.sourceforge.net/">libvncserver</a>)
            or you will need to use
            <a href="https://github.com/kanaka/websockify">websockify</a>
            to bridge between your browser and VNC server. See the noVNC
            <a href="https://github.com/kanaka/noVNC">README</a>
            and <a href="http://kanaka.github.com/noVNC">website</a>
            for more information.
            <br />
            <input id="descriptionButton" type="button" value="Close">
        </div>

        <!-- Popup Status Panel -->
        <div id="noVNC_popup_status_panel" class="">
        </div>

        <!-- Clipboard Panel -->
        <div id="noVNC_clipboard" class="triangle-right top">
            <textarea id="noVNC_clipboard_text" rows=5>
            </textarea>
            <br />
            <input id="noVNC_clipboard_clear_button" type="button"
                value="Clear">
        </div>

        <!-- Settings Panel -->
        <div id="noVNC_settings" class="triangle-right top">
            <span id="noVNC_settings_menu">
                <ul>
                    <li><input id="noVNC_encrypt" type="checkbox"> Encrypt</li>
                    <li><input id="noVNC_true_color" type="checkbox" checked> True Color</li>
                    <li><input id="noVNC_cursor" type="checkbox"> Local Cursor</li>
                    <li><input id="noVNC_clip" type="checkbox"> Clip to Window</li>
                    <li><input id="noVNC_shared" type="checkbox"> Shared Mode</li>
                    <li><input id="noVNC_view_only" type="checkbox"> View Only</li>
                    <li><input id="noVNC_connectTimeout" type="input"> Connect Timeout (s)</li>
                    <li><input id="noVNC_path" type="input" value="websockify"> Path</li>
                    <li><input id="noVNC_repeaterID" type="input" value=""> Repeater ID</li>
                    <hr>
                    <!-- Stylesheet selection dropdown -->
                    <li><label><strong>Style: </strong>
                        <select id="noVNC_stylesheet" name="vncStyle">
                            <option value="default">default</option>
                        </select></label>
                    </li>

                    <!-- Logging selection dropdown -->
                    <li><label><strong>Logging: </strong>
                        <select id="noVNC_logging" name="vncLogging">
                        </select></label>
                    </li>
                    <hr>
                    <li><input type="button" id="noVNC_apply" value="Apply"></li>
                </ul>
            </span>
        </div>

        <!-- Connection Panel -->
        <div id="noVNC_controls" class="triangle-right top">
            <ul>
                <li><label><strong>Host: </strong><input id="noVNC_host" /></label></li>
                <li><label><strong>Port: </strong><input id="noVNC_port" /></label></li>
                <li><label><strong>Password: </strong><input id="noVNC_password" type="password" /></label></li>
                <li><input id="noVNC_connect_button" type="button" value="Connect"></li>
            </ul>
        </div>

    </div> <!-- End of noVNC-control-bar -->


    <div id="noVNC_screen">
        <div id="noVNC_screen_pad"></div>

        <h1 id="noVNC_logo"><span>no</span><br />VNC</h1>

        <!-- HTML5 Canvas -->
        <div id="noVNC_container">
            <canvas id="noVNC_canvas" width="640px" height="20px">
                        Canvas not supported.
            </canvas>
        </div>

    </div>
    <script src="include/util.js"></script>
    <script src="include/ui.js"></script>

 </body>
</html><|MERGE_RESOLUTION|>--- conflicted
+++ resolved
@@ -66,8 +66,7 @@
                 <input type="image" src="images/keyboard.png"
                     id="showKeyboard" class="noVNC_status_button"
                     value="Keyboard" title="Show Keyboard"/>
-<<<<<<< HEAD
-                <input type="email" autocapitalize="off" autocorrect="off"
+                <input type="text" autocapitalize="off" autocorrect="off"
                     id="keyboardinput" class=""/>
                 <div id="noVNC_extra_keys">
                     <input type="image" src="images/showextrakeys.png"
@@ -86,10 +85,6 @@
                         id="sendEscButton"
                         class="noVNC_status_button">
                 </div>
-=======
-                <input type="text" autocapitalize="off" autocorrect="off"
-                    id="keyboardinput" class="" value="&nbsp;"/>
->>>>>>> 69127447
             </div>
         </div>
 

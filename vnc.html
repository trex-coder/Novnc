--- conflicted
+++ resolved
@@ -290,20 +290,16 @@
                             </li>
                             <li><hr></li>
                             <li>
-<<<<<<< HEAD
-                                <label><input id="noVNC_setting_show_dot" type="checkbox"> Show dot when no cursor</label>
+                                <label>
+                                    <input id="noVNC_setting_show_dot" type="checkbox"
+                                           class="toggle">
+                                    Show dot when no cursor
+                                </label>
                                 <label for="noVNC_setting_gestures_mode">Gestures mode:</label>
                                 <select id="noVNC_setting_gestures_mode" name="vncGestures">
                                     <option value="novnc">Default (noVNC)</option>
                                     <option value="ultravnc">UltraVNC</option>
                                 </select>
-=======
-                                <label>
-                                    <input id="noVNC_setting_show_dot" type="checkbox"
-                                           class="toggle">
-                                    Show dot when no cursor
-                                </label>
->>>>>>> b25675e0
                             </li>
                             <li><hr></li>
                             <!-- Logging selection dropdown -->

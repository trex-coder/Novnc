# noVNC API

The interface of the noVNC client consists of a single RFB object that
is instantiated once per connection.

## RFB

The `RFB` object represents a single connection to a VNC server. It
communicates using a WebSocket that must provide a standard RFB
protocol stream.

### Constructor

[`RFB()`](#rfb-1)
  - Creates and returns a new `RFB` object.

### Properties

`viewOnly`
  - Is a `boolean` indicating if any events (e.g. key presses or mouse
    movement) should be prevented from being sent to the server.
    Disabled by default.

`touchButton`
  - Is a `long` controlling the button mask that should be simulated
    when a touch event is recieved. Uses the same values as
    [`MouseEvent.button`](https://developer.mozilla.org/en-US/docs/Web/API/MouseEvent/button).
    Is set to `1` by default.

`viewportScale`
  - Is a `double` indicating how the framebuffer contents should be
    scaled before being rendered on to the canvas. See also
    [`RFB.autoscale()`](#rfbautoscale). Is set to `1.0` by default.

`clipViewport`
  - Is a `boolean` indicating if the canvas should be clipped to its
    container. When disabled the container must be able to handle the
    resulting overflow. Disabled by default.

`dragViewport`
  - Is a `boolean` indicating if mouse events should control the
    relative position of a clipped canvas. Only relevant if
    `clipViewport` is enabled. Disabled by default.

`isClipped` *Read only*
  - Is a `boolean` indicating if the framebuffer is larger than the
    current canvas, i.e. it is being clipped.

`capabilities` *Read only*
  - Is an `Object` indicating which optional extensions are available
    on the server. Some methods may only be called if the corresponding
    capability is set. The following capabilities are defined:

    | name     | type      | description
    | -------- | --------- | -----------
    | `power`  | `boolean` | Machine power control is available
    | `resize` | `boolean` | The framebuffer can be resized

### Events

[`updatestate`](#updatestate)
  - The `updatestate` event is fired when the connection state of the
    `RFB` object changes.

[`notification`](#notification)
  - The `notification` event is fired when the `RFB` usage has a
    message to display to the user.

[`disconnect`](#disconnected)
  - The `disconnect` event is fired when the `RFB` object disconnects.

[`credentialsrequired`](#credentialsrequired)
  - The `credentialsrequired` event is fired when more credentials must
    be given to continue.

[`clipboard`](#clipboard)
  - The `clipboard` event is fired when clipboard data is received from
    the server.

[`bell`](#bell)
  - The `bell` event is fired when a audible bell request is received
    from the server.

[`fbresize`](#fbresize)
  - The `fbresize` event is fired when the framebuffer size is changed.

[`desktopname`](#desktopname)
  - The `desktopname` event is fired when the remote desktop name
    changes.

[`capabilities`](#capabilities)
  - The `capabilities` event is fired when `RFB.capabilities` is
    updated.

### Methods

[`RFB.disconnect()`](#rfbdisconnect)
  - Disconnect from the server.

[`RFB.sendCredentials()`](#rfbsendcredentials)
  - Send credentials to server. Should be called after the
    [`credentialsrequired`](#credentialsrequired) event has fired.

[`RFB.sendKey()`](#rfbsendKey)
  - Send a key event.

[`RFB.sendCtrlAltDel()`](#rfbsendctrlaltdel)
  - Send Ctrl-Alt-Del key sequence.

[`RFB.machineShutdown()`](#rfbmachineshutdown)
  - Request a shutdown of the remote machine.

<<<<<<< HEAD
| name   | parameters | description
| ------ | ---------- | ------------
| grab   | ()         | Begin capturing keyboard events
| ungrab | ()         | Stop capturing keyboard events

### 2.2.3 Callbacks

| name       | parameters           | description
| ---------- | -------------------- | ------------
| onKeyPress | (keysym, code, down) | Handler for key press/release


## 2.3 Display Module

### 2.3.1 Configuration Attributes

| name        | type  | mode | default | description
| ----------- | ----- | ---- | ------- | ------------
| target      | DOM   | WO   |         | Canvas element for rendering
| context     | raw   | RO   |         | Canvas 2D context for rendering
| logo        | raw   | RW   |         | Logo to display when cleared: {"width": width, "height": height, "type": mime-type, "data": data}
| scale       | float | RW   | 1.0     | Display area scale factor 0.0 - 1.0
| viewport    | bool  | RW   | false   | Use viewport clipping
| width       | int   | RO   |         | Display area width
| height      | int   | RO   |         | Display area height
| render_mode | str   | RO   | ''      | Canvas rendering mode
| prefer_js   | str   | RW   |         | Prefer JavaScript over canvas methods
| cursor_uri  | raw   | RW   |         | Can we render cursor using data URI

### 2.3.2 Methods

| name               | parameters                                              | description
| ------------------ | ------------------------------------------------------- | ------------
| viewportChangePos  | (deltaX, deltaY)                                        | Move the viewport relative to the current location
| viewportChangeSize | (width, height)                                         | Change size of the viewport
| absX               | (x)                                                     | Return X relative to the remote display
| absY               | (y)                                                     | Return Y relative to the remote display
| resize             | (width, height)                                         | Set width and height
| flip               | (from_queue)                                            | Update the visible canvas with the contents of the rendering canvas
| clear              | ()                                                      | Clear the display (show logo if set)
| pending            | ()                                                      | Check if there are waiting items in the render queue
| flush              | ()                                                      | Resume processing the render queue unless it's empty
| fillRect           | (x, y, width, height, color, from_queue)                | Draw a filled in rectangle
| copyImage          | (old_x, old_y, new_x, new_y, width, height, from_queue) | Copy a rectangular area
| imageRect          | (x, y, mime, arr)                                       | Draw a rectangle with an image
| startTile          | (x, y, width, height, color)                            | Begin updating a tile
| subTile            | (tile, x, y, w, h, color)                               | Update a sub-rectangle within the given tile
| finishTile         | ()                                                      | Draw the current tile to the display
| blitImage          | (x, y, width, height, arr, offset, from_queue)          | Blit pixels (of R,G,B,A) to the display
| blitRgbImage       | (x, y, width, height, arr, offset, from_queue)          | Blit RGB encoded image to display
| blitRgbxImage      | (x, y, width, height, arr, offset, from_queue)          | Blit RGBX encoded image to display
| drawImage          | (img, x, y)                                             | Draw image and track damage
| changeCursor       | (pixels, mask, hotx, hoty, w, h)                        | Change cursor appearance
| defaultCursor      | ()                                                      | Restore default cursor appearance
| disableLocalCursor | ()                                                      | Disable local (client-side) cursor
| clippingDisplay    | ()                                                      | Check if the remote display is larger than the client display
| autoscale          | (containerWidth, containerHeight, downscaleOnly)        | Scale the display

### 2.3.3 Callbacks

| name    | parameters | description
| ------- | ---------- | ------------
| onFlush | ()         | A display flush has been requested and we are now ready to resume FBU processing


## 2.4 RFB Module

### 2.4.1 Configuration Attributes

| name              | type | mode | default    | description
| ----------------- | ---- | ---- | ---------- | ------------
| target            | DOM  | WO   | null       | Canvas element for rendering (passed to Display, Mouse and Keyboard)
| encrypt           | bool | RW   | false      | Use TLS/SSL encryption
| local_cursor      | bool | RW   | false      | Request locally rendered cursor
| shared            | bool | RW   | true       | Request shared VNC mode
| view_only         | bool | RW   | false      | Disable client mouse/keyboard
| focus_on_click    | bool | RW   | true       | Grab focus on canvas on mouse click
| xvp_password_sep  | str  | RW   | '@'        | Separator for XVP password fields
| disconnectTimeout | int  | RW   | 3          | Time (in seconds) to wait for disconnection
| wsProtocols       | arr  | RW   | ['binary'] | Protocols to use in the WebSocket connection
| repeaterID        | str  | RW   | ''         | UltraVNC RepeaterID to connect to
| viewportDrag      | bool | RW   | false      | Move the viewport on mouse drags

### 2.4.2 Methods

| name               | parameters                   | description
| ------------------ | ---------------------------- | ------------
| connect            | (host, port, password, path) | Connect to the given host:port/path. Optional password and path.
| disconnect         | ()                           | Disconnect
| sendPassword       | (passwd)                     | Send password after onPasswordRequired callback
| sendCtrlAltDel     | ()                           | Send Ctrl-Alt-Del key sequence
| xvpOp              | (ver, op)                    | Send a XVP operation (2=shutdown, 3=reboot, 4=reset)
| xvpShutdown        | ()                           | Send XVP shutdown.
| xvpReboot          | ()                           | Send XVP reboot.
| xvpReset           | ()                           | Send XVP reset.
| sendKey            | (keysym, code, down)         | Send a key press event. If down not specified, send a down and up event.
| clipboardPasteFrom | (text)                       | Send a clipboard paste event
| requestDesktopSize | (width, height)              | Send a request to change the remote desktop size.

### 2.4.3 Callbacks

| name               | parameters                 | description
| ------------------ | -------------------------- | ------------
| onUpdateState      | (rfb, state, oldstate)     | Connection state change (see details below)
| onNotification     | (rfb, msg, level, options) | Notification for the UI (optional options)
| onDisconnected     | (rfb, reason)              | Disconnection finished with an optional reason. No reason specified means normal disconnect.
| onPasswordRequired | (rfb, msg)                 | VNC password is required (use sendPassword), optionally comes with a message.
| onClipboard        | (rfb, text)                | RFB clipboard contents received
| onBell             | (rfb)                      | RFB Bell message received
| onFBUReceive       | (rfb, fbu)                 | RFB FBU received but not yet processed (see details below)
| onFBUComplete      | (rfb, fbu)                 | RFB FBU received and processed (see details below)
| onFBResize         | (rfb, width, height)       | Frame buffer (remote desktop) size changed
| onDesktopName      | (rfb, name)                | VNC desktop name recieved
| onXvpInit          | (version)                  | XVP extensions active for this connection.


__RFB onUpdateState callback details__

The RFB module has an 'onUpdateState' callback that is invoked after
the noVNC connection state changes. Here is a list of the states that
are reported. Note that the RFB module can not transition from the
disconnected state in any way, a new instance of the object has to be
created for new connections.

| connection state | description
| ---------------- | ------------
| connecting       | starting to connect
| connected        | connected normally
| disconnecting    | starting to disconnect
| disconnected     | disconnected - permanent end-state for this RFB object

__RFB onFBUReceive and on FBUComplete callback details__

The onFBUReceive callback is invoked when a frame buffer update
message has been received from the server but before the RFB class has
done any additional handling. The onFBUComplete callback is invoked
with the same information but after the RFB class has handled the
message.

The 'fbu' parameter is an object with the following structure:

    {
        x:            FBU_x_position,
        y:            FBU_y_position,
        width:        FBU_width,
        height:       FBU_height,
        encoding:     FBU_encoding_number,
        encodingName: FBU_encoding_string
    }
=======
[`RFB.machineReboot()`](#rfbmachinereboot)
  - Request a reboot of the remote machine.

[`RFB.machineReset()`](#rfbmachinereset)
  - Request a reset of the remote machine.

[`RFB.clipboardPasteFrom()`](#rfbclipboardPasteFrom)
  - Send clipboard contents to server.

[`RFB.autoscale()`](#rfbautoscale)
  - Set `RFB.viewportScale` so that the framebuffer fits a specified
    container.

[`RFB.requestDesktopSize()`](#rfbrequestDesktopSize)
  - Send a request to change the remote desktop size.

[`RFB.viewportChangeSize()`](#rfbviewportChangeSize)
  - Change size of the viewport.

### Details

#### RFB()

The `RFB()` constructor returns a new `RFB` object and initiates a new
connection to a specified VNC server.

##### Syntax

    var rfb = new RFB( target, url [, options] );

###### Parameters

**`target`**
  - A [`HTMLCanvasElement`](https://developer.mozilla.org/en-US/docs/Web/API/HTMLCanvasElement)
    that specifies where graphics should be rendered and input events
    should be monitored.

**`url`**
  - A `DOMString` specifying the VNC server to connect to. This must be
    a valid WebSocket URL.

**`options`** *Optional*
  - An `Object` specifying extra details about how the connection
    should be made.

    Possible options:

    `shared`
      - A `boolean` indicating if the remote server should be shared or
        if any other connected clients should be disconnected. Enabled
        by default.

    `credentials`
      - An `Object` specifying the credentials to provide to the server
        when authenticating. The following credentials are possible:

        | name         | type        | description
        | ------------ | ----------- | -----------
        | `"username"` | `DOMString` | The user that authenticates
        | `"password"` | `DOMString` | Password for the user
        | `"target"`   | `DOMString` | Target machine or session

    `repeaterID`
      - A `DOMString` specifying the ID to provide to any VNC repeater
        encountered.

#### updatestate

The `updatestate` event is fired after the noVNC connection state
changes. The `detail` property is an `Object` containg the property
`state` with the new connection state.

Here is a list of the states that are reported:

| connection state  | description
| ----------------- | ------------
| `"connecting"`    | starting to connect
| `"connected"`     | connected normally
| `"disconnecting"` | starting to disconnect
| `"disconnected"`  | disconnected

Note that a `RFB` objects can not transition from the disconnected
state in any way, a new instance of the object has to be created for
new connections.

#### notification

The `notification` event is fired when the `RFB` object wants a message
displayed to the user. The `detail` property is an `Object` containing
the following properties:

| Property  | Type        | Description
| --------- | ----------- | -----------
| `message` | `DOMString` | The message to display
| `level`   | `DOMString` | The severity of the message

The following levels are currently defined:

  - `"normal"`
  - `"warn"`
  - `"error"`

#### disconnect

The `disconnect` event is fired when the connection has been
terminated. The `detail` property is an `Object` the optionally
contains the property `reason`. `reason` is a `DOMString` specifying
the reason in the event of an unexpected termination. `reason` will be
omitted for a clean termination.

#### credentialsrequired

The `credentialsrequired` event is fired when the server requests more
credentials than were specified to [`RFB()`](#rfb-1). The `detail`
property is an `Object` containing the property `types` which is an
`Array` of `DOMString` listing the credentials that are required.

#### clipboard

The `clipboard` event is fired when the server has sent clipboard data.
The `detail` property is an `Object` containing the property `text`
which is a `DOMString` with the clipboard data.

#### bell

The `bell` event is fired when the server has requested an audible
bell.

#### fbresize

The `fbresize` event is fired when the framebuffer has changed
dimensions. The `detail` property is an `Object` with the properties
`width` and `height` specifying the new dimensions.

#### desktopname

The `desktopname` event is fired when the name of the remote desktop
changes. The `detail` property is an `Object` with the property `name`
which is a `DOMString` specifying the new name.

#### capabilities

The `capabilities` event is fired whenever an entry is added or removed
from `RFB.capabilities`. The `detail` property is an `Object` with the
property `capabilities` containing the new value of `RFB.capabilities`.

#### RFB.disconnect()

The `RFB.disconnect()` method is used to disconnect from the currently
connected server.

##### Syntax

    RFB.disconnect( );

#### RFB.sendCredentials()

The `RFB.sendCredentials()` method is used to provide the missing
credentials after a `credentialsrequired` event has been fired.

##### Syntax

    RFB.sendCredentials( credentials );

###### Parameters

**`credentials`**
  - An `Object` specifying the credentials to provide to the server
    when authenticating. See [`RFB()`](#rfb-1) for details.

#### RFB.sendKey()

The `RFB.sendKey()` method is used to send a key event to the server.

##### Syntax

    RFB.sendKey( keysym, code [, down] );

###### Parameters

**`keysym`**
  - A `long` specifying the RFB keysym to send. Can be `0` if a valid
    **`code`** is specified.

**`code`**
  - A `DOMString` specifying the physical key to send. Valid values are
    those that can be specified to
    [`KeyboardEvent.code`](https://developer.mozilla.org/en-US/docs/Web/API/KeyboardEvent/code).
    If the physical key cannot be determined then `null` shall be
    specified.

**`down`** *Optional*
  - A `boolean` specifying if a press or a release event should be
    sent. If omitted then both a press and release event are sent.

#### RFB.sendCtrlAltDel()

The `RFB.sendCtrlAltDel()` method is used to send the key sequence
*left Control*, *left Alt*, *Delete*. This is a convenience wrapper
around [`RFB.sendKey()`](#rfbsendkey).

##### Syntax

    RFB.sendCtrlAltDel( );

#### RFB.machineShutdown()

The `RFB.machineShutdown()` method is used to request to shut down the
remote machine. The capability `power` must be set for this method to
have any effect.

##### Syntax

    RFB.machineShutdown( );

#### RFB.machineReboot()

The `RFB.machineReboot()` method is used to request a clean reboot of
the remote machine. The capability `power` must be set for this method
to have any effect.

##### Syntax

    RFB.machineReboot( );

#### RFB.machineReset()

The `RFB.machineReset()` method is used to request a forced reset of
the remote machine. The capability `power` must be set for this method
to have any effect.

##### Syntax

    RFB.machineReset( );

#### RFB.clipboardPasteFrom()

The `RFB.clipboardPasteFrom()` method is used to send clipboard data
to the remote server.

##### Syntax

    RFB.clipboardPasteFrom( text );

###### Parameters

**`text`**
  - A `DOMString` specifying the clipboard data to send. Currently only
  characters from ISO 8859-1 are supported.

#### RFB.autoscale()

The `RFB.autoscale()` method is used to automatically adjust
`RFB.viewportScale` to fit given dimensions.

##### Syntax

    RFB.autoscale( width, height );

###### Parameters

**`width`**
  - A `long` specifying the maximum width of the canvas in CSS pixels.

**`height`**
  - A `long` specifying the maximum height of the canvas in CSS pixels.

#### RFB.requestDesktopSize()

The `RFB.requestDesktopSize()` method is used to request a change of
the framebuffer. The capability `resize` must be set for this method to
have any effect.

Note that this is merely a request and the server may deny it.
The [`fbresize`](#fbresize) event will be fired when the framebuffer
actually changes dimensions.

##### Syntax

    RFB.requestDesktopSize( width, height );

###### Parameters

**`width`**
  - A `long` specifying the new requested width in CSS pixels.

**`height`**
  - A `long` specifying the new requested height in CSS pixels.

#### RFB.viewportChangeSize()

The `RFB.viewportChangeSize()` method is used to change the size of the
canvas rather than the underlying framebuffer.

This method has no effect if `RFB.clipViewport` is set to `false`.

##### Syntax

    RFB.viewportChangeSize( width, height );

###### Parameters

**`width`**
  - A `long` specifying the new width in CSS pixels.

**`height`**
  - A `long` specifying the new height in CSS pixels.
>>>>>>> a80b5fda
<|MERGE_RESOLUTION|>--- conflicted
+++ resolved
@@ -20,6 +20,11 @@
   - Is a `boolean` indicating if any events (e.g. key presses or mouse
     movement) should be prevented from being sent to the server.
     Disabled by default.
+
+`focusOnClick`
+  - Is a `boolean` indicating if keyboard focus should automatically be
+    moved to the canvas when a `mousedown` or `touchstart` event is
+    received.
 
 `touchButton`
   - Is a `long` controlling the button mask that should be simulated
@@ -110,157 +115,6 @@
 [`RFB.machineShutdown()`](#rfbmachineshutdown)
   - Request a shutdown of the remote machine.
 
-<<<<<<< HEAD
-| name   | parameters | description
-| ------ | ---------- | ------------
-| grab   | ()         | Begin capturing keyboard events
-| ungrab | ()         | Stop capturing keyboard events
-
-### 2.2.3 Callbacks
-
-| name       | parameters           | description
-| ---------- | -------------------- | ------------
-| onKeyPress | (keysym, code, down) | Handler for key press/release
-
-
-## 2.3 Display Module
-
-### 2.3.1 Configuration Attributes
-
-| name        | type  | mode | default | description
-| ----------- | ----- | ---- | ------- | ------------
-| target      | DOM   | WO   |         | Canvas element for rendering
-| context     | raw   | RO   |         | Canvas 2D context for rendering
-| logo        | raw   | RW   |         | Logo to display when cleared: {"width": width, "height": height, "type": mime-type, "data": data}
-| scale       | float | RW   | 1.0     | Display area scale factor 0.0 - 1.0
-| viewport    | bool  | RW   | false   | Use viewport clipping
-| width       | int   | RO   |         | Display area width
-| height      | int   | RO   |         | Display area height
-| render_mode | str   | RO   | ''      | Canvas rendering mode
-| prefer_js   | str   | RW   |         | Prefer JavaScript over canvas methods
-| cursor_uri  | raw   | RW   |         | Can we render cursor using data URI
-
-### 2.3.2 Methods
-
-| name               | parameters                                              | description
-| ------------------ | ------------------------------------------------------- | ------------
-| viewportChangePos  | (deltaX, deltaY)                                        | Move the viewport relative to the current location
-| viewportChangeSize | (width, height)                                         | Change size of the viewport
-| absX               | (x)                                                     | Return X relative to the remote display
-| absY               | (y)                                                     | Return Y relative to the remote display
-| resize             | (width, height)                                         | Set width and height
-| flip               | (from_queue)                                            | Update the visible canvas with the contents of the rendering canvas
-| clear              | ()                                                      | Clear the display (show logo if set)
-| pending            | ()                                                      | Check if there are waiting items in the render queue
-| flush              | ()                                                      | Resume processing the render queue unless it's empty
-| fillRect           | (x, y, width, height, color, from_queue)                | Draw a filled in rectangle
-| copyImage          | (old_x, old_y, new_x, new_y, width, height, from_queue) | Copy a rectangular area
-| imageRect          | (x, y, mime, arr)                                       | Draw a rectangle with an image
-| startTile          | (x, y, width, height, color)                            | Begin updating a tile
-| subTile            | (tile, x, y, w, h, color)                               | Update a sub-rectangle within the given tile
-| finishTile         | ()                                                      | Draw the current tile to the display
-| blitImage          | (x, y, width, height, arr, offset, from_queue)          | Blit pixels (of R,G,B,A) to the display
-| blitRgbImage       | (x, y, width, height, arr, offset, from_queue)          | Blit RGB encoded image to display
-| blitRgbxImage      | (x, y, width, height, arr, offset, from_queue)          | Blit RGBX encoded image to display
-| drawImage          | (img, x, y)                                             | Draw image and track damage
-| changeCursor       | (pixels, mask, hotx, hoty, w, h)                        | Change cursor appearance
-| defaultCursor      | ()                                                      | Restore default cursor appearance
-| disableLocalCursor | ()                                                      | Disable local (client-side) cursor
-| clippingDisplay    | ()                                                      | Check if the remote display is larger than the client display
-| autoscale          | (containerWidth, containerHeight, downscaleOnly)        | Scale the display
-
-### 2.3.3 Callbacks
-
-| name    | parameters | description
-| ------- | ---------- | ------------
-| onFlush | ()         | A display flush has been requested and we are now ready to resume FBU processing
-
-
-## 2.4 RFB Module
-
-### 2.4.1 Configuration Attributes
-
-| name              | type | mode | default    | description
-| ----------------- | ---- | ---- | ---------- | ------------
-| target            | DOM  | WO   | null       | Canvas element for rendering (passed to Display, Mouse and Keyboard)
-| encrypt           | bool | RW   | false      | Use TLS/SSL encryption
-| local_cursor      | bool | RW   | false      | Request locally rendered cursor
-| shared            | bool | RW   | true       | Request shared VNC mode
-| view_only         | bool | RW   | false      | Disable client mouse/keyboard
-| focus_on_click    | bool | RW   | true       | Grab focus on canvas on mouse click
-| xvp_password_sep  | str  | RW   | '@'        | Separator for XVP password fields
-| disconnectTimeout | int  | RW   | 3          | Time (in seconds) to wait for disconnection
-| wsProtocols       | arr  | RW   | ['binary'] | Protocols to use in the WebSocket connection
-| repeaterID        | str  | RW   | ''         | UltraVNC RepeaterID to connect to
-| viewportDrag      | bool | RW   | false      | Move the viewport on mouse drags
-
-### 2.4.2 Methods
-
-| name               | parameters                   | description
-| ------------------ | ---------------------------- | ------------
-| connect            | (host, port, password, path) | Connect to the given host:port/path. Optional password and path.
-| disconnect         | ()                           | Disconnect
-| sendPassword       | (passwd)                     | Send password after onPasswordRequired callback
-| sendCtrlAltDel     | ()                           | Send Ctrl-Alt-Del key sequence
-| xvpOp              | (ver, op)                    | Send a XVP operation (2=shutdown, 3=reboot, 4=reset)
-| xvpShutdown        | ()                           | Send XVP shutdown.
-| xvpReboot          | ()                           | Send XVP reboot.
-| xvpReset           | ()                           | Send XVP reset.
-| sendKey            | (keysym, code, down)         | Send a key press event. If down not specified, send a down and up event.
-| clipboardPasteFrom | (text)                       | Send a clipboard paste event
-| requestDesktopSize | (width, height)              | Send a request to change the remote desktop size.
-
-### 2.4.3 Callbacks
-
-| name               | parameters                 | description
-| ------------------ | -------------------------- | ------------
-| onUpdateState      | (rfb, state, oldstate)     | Connection state change (see details below)
-| onNotification     | (rfb, msg, level, options) | Notification for the UI (optional options)
-| onDisconnected     | (rfb, reason)              | Disconnection finished with an optional reason. No reason specified means normal disconnect.
-| onPasswordRequired | (rfb, msg)                 | VNC password is required (use sendPassword), optionally comes with a message.
-| onClipboard        | (rfb, text)                | RFB clipboard contents received
-| onBell             | (rfb)                      | RFB Bell message received
-| onFBUReceive       | (rfb, fbu)                 | RFB FBU received but not yet processed (see details below)
-| onFBUComplete      | (rfb, fbu)                 | RFB FBU received and processed (see details below)
-| onFBResize         | (rfb, width, height)       | Frame buffer (remote desktop) size changed
-| onDesktopName      | (rfb, name)                | VNC desktop name recieved
-| onXvpInit          | (version)                  | XVP extensions active for this connection.
-
-
-__RFB onUpdateState callback details__
-
-The RFB module has an 'onUpdateState' callback that is invoked after
-the noVNC connection state changes. Here is a list of the states that
-are reported. Note that the RFB module can not transition from the
-disconnected state in any way, a new instance of the object has to be
-created for new connections.
-
-| connection state | description
-| ---------------- | ------------
-| connecting       | starting to connect
-| connected        | connected normally
-| disconnecting    | starting to disconnect
-| disconnected     | disconnected - permanent end-state for this RFB object
-
-__RFB onFBUReceive and on FBUComplete callback details__
-
-The onFBUReceive callback is invoked when a frame buffer update
-message has been received from the server but before the RFB class has
-done any additional handling. The onFBUComplete callback is invoked
-with the same information but after the RFB class has handled the
-message.
-
-The 'fbu' parameter is an object with the following structure:
-
-    {
-        x:            FBU_x_position,
-        y:            FBU_y_position,
-        width:        FBU_width,
-        height:       FBU_height,
-        encoding:     FBU_encoding_number,
-        encodingName: FBU_encoding_string
-    }
-=======
 [`RFB.machineReboot()`](#rfbmachinereboot)
   - Request a reboot of the remote machine.
 
@@ -567,5 +421,4 @@
   - A `long` specifying the new width in CSS pixels.
 
 **`height`**
-  - A `long` specifying the new height in CSS pixels.
->>>>>>> a80b5fda
+  - A `long` specifying the new height in CSS pixels.